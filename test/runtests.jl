--- conflicted
+++ resolved
@@ -110,30 +110,11 @@
 	end
 end
 
-<<<<<<< HEAD
-# Test of Sturm–Liouville problem
-function DunklAdjointx1(f::DZFun, b::Real)
-	Dx1f = Dunklx1(f)
-	-Dx1f + mbx1(mbx1(Dx1f)) + mbx2(mbx2(Dx1f)) + 2*(b+1.0)*mbx1(f)
-end
-function DunklAdjointx2(f::DZFun, b::Real)
-	Dx2f = Dunklx2(f)
-	-Dx2f + mbx1(mbx1(Dx2f)) + mbx2(mbx2(Dx2f)) + 2*(b+1.0)*mbx2(f)
-end
-DunklAdjointx1(f::DZFun) = DunklAdjointx1(f::DZFun, f.κ.α)
-DunklAdjointx2(f::DZFun) = DunklAdjointx2(f::DZFun, f.κ.α)
-Dunklθ(f::DZFun) = mbx1(Dunklx2(f)) - mbx2(Dunklx1(f))
-function SL(f::DZFun)
-	α = f.κ.α; γ1 = f.κ.γ1; γ2 = f.κ.γ2
-	generalizedMinusDivGrad = DunklAdjointx1(Dunklx1(f)) + DunklAdjointx2(Dunklx2(f))
-	DunklLaplaceBeltrami = Dunklθ(Dunklθ(f))
-=======
 # Test of Sturm–Liouville problem satisfied by Lebesgue orthogonal polynomials
 function SL(f::DZFun,α::Real)
 	γ1 = f.κ.γ1; γ2 = f.κ.γ2
 	generalizedMinusDivGrad = adjointDunklx1(Dunklx1(f),α) + adjointDunklx2(Dunklx2(f),α)
 	DunklLaplaceBeltrami = DunklAngular(DunklAngular(f))
->>>>>>> da6d16fd
 	skewsA = (2*α+γ1+γ2+2.0)*(γ1*skewx1(f)+γ2*skewx2(f))
 	skewsB = γ1*γ1*skewx1(f) + 2*γ1*γ2*skewx1(skewx2(f)) + γ2*γ2*skewx2(f)
 	generalizedMinusDivGrad - DunklLaplaceBeltrami - skewsA + skewsB
@@ -142,12 +123,6 @@
 	for i = 1:200
 		(m,n,even) = DunklZernikeExpansions.inversepairing(i)
 		p = DZPoly(param, m, n, even)
-<<<<<<< HEAD
-		Lp = SL(p)
-		theoreticalLp = p.degree*(p.degree + 2*param.α + param.γ1 + param.γ2 + 2.0)*p
-		@assert Lp ≈ theoreticalLp
-	end
-=======
 		Lp = SL(p,p.κ.α)
 		theoreticalLp = p.degree*(p.degree + 2*param.α + param.γ1 + param.γ2 + 2.0)*p
 		@assert Lp ≈ theoreticalLp
@@ -199,5 +174,4 @@
 	f = DZFun(param,d,v)
 	α = randn()
 	Dunklx1(SL(f,α-1)) - SL(Dunklx1(f),α) ≈ (2*α+f.κ.γ1+f.κ.γ2+2-1)*Dunklx1(f)
->>>>>>> da6d16fd
 end