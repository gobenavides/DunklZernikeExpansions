module DunklZernikeExpansions

import Base: +, -, *, /, ==, isapprox
import Jacobi:jacobi

export DZFun, DZParam, DZPoly, evalDZ

function inferDegree(l::Int64)
	# Given l it returns two integers; the first one is the lowest integer n such that (n+1)(n+2)÷2 ≥ l;
	# the second one is the residual (n+1)(n+2)÷2 - l
	n = (-3 + sqrt(1+8*l))/2 # This will be a float
	cn = convert(Int64, ceil(n))
	cn, (cn+1)*(cn+2)÷2-l
end

polyDim(deg::Int64) = (deg+1)*(deg+2)÷2    

struct DZParam
	γ1::Float64
	γ2::Float64
	α::Float64
	function DZParam(γ1, γ2, α)
		@assert γ1 > -1 && γ2 > -1 && α > -1
		new(γ1, γ2, α)
	end
end

function isapprox(κ1::DZParam, κ2::DZParam)
	a = 1.0e-12
	isapprox(κ1.γ1,κ1.γ1;atol=a) && isapprox(κ1.γ2,κ1.γ2;atol=a) && isapprox(κ1.α,κ1.α;atol=a)
end

struct DZFun
	κ::DZParam
	degree::Int64
	coefficients::Vector{Float64}
	# The coefficients of a polynomial are ordered by degree first;
	# within each degree, the coefficients accompanying generalized cosines appear in the odd-indexed positions and generalized sines in the even-indexed positions;
	# within the odd (resp. even) positions the coefficients accompanying Dunkl–Zernike polynomials involving spherical harmonics of higher degree appear first
	function DZFun(κ, degree, coefficients)
		@assert 2*length(coefficients) == (degree+1)*(degree+2)
		new(κ, degree, coefficients)
	end
end

function DZFun(κ::Tuple{T1,T2,T3}, degree::Int64, coefficients::Vector{Float64}) where {T1<:Real, T2<:Real, T3<:Real}
	param = DZParam(κ...)
	DZFun(param, degree, coefficients)
end

function DZFun(κ::Vector{T}, degree::Int64, coefficients::Vector{Float64}) where T<:Real
	@assert length(κ) == 3 "If the parameter is given as a vector it must be of length 3"
	param = DZParam(κ...)
	DZFun(param, degree, coefficients)
end

function DZFun(κ, coefficients::Vector{T}) where T<:Real
	n, res = inferDegree(length(coefficients))
	cl = polyDim(n)
	newcoefficients = zeros(Float64, cl)
	newcoefficients[1:length(coefficients)] = coefficients
	DZFun(κ, n, newcoefficients)
end

function ==(f::DZFun, g::DZFun)
	equalκ = f.κ == g.κ
	fl = length(f.coefficients)
	gl = length(g.coefficients)
	maxl = max(fl,gl)
	equalc = [f.coefficients;zeros(maxl-fl)] == [g.coefficients;zeros(maxl-gl)]
	equalκ && equalc
end

# Unary operations
-(f::DZFun) = DZFun(f.κ, f.degree, -f.coefficients)

# Binary operations
for op = (:+, :-)
	@eval begin
		function ($op)(f::DZFun, g::DZFun)
			@assert f.κ ≈ g.κ
			fl = length(f.coefficients)
			gl = length(g.coefficients)
			retl = max(fl, gl)
			retd = max(f.degree, g.degree)
			retcoefficients = zeros(Float64, retl)
			retcoefficients[1:fl] = f.coefficients;
			retcoefficients[1:gl] = ($op)(retcoefficients[1:gl], g.coefficients);
			DZFun(f.κ, retd, retcoefficients)
		end
	end
end

# Operations with scalars
for op = (:+, :-, :*, :/)
	@eval begin
		function ($op)(f::DZFun, a::Number)
			DZFun(f.κ, f.degree, ($op)(f.coefficients, a))
		end
	end
end
for op = (:+, :*)
	@eval begin
		($op)(a::Number, f::DZFun) = ($op)(f, a)
	end
end
-(a::Number, f::DZFun) = a + (-f)

# Position range of coefficients of given degree
positionRange(deg::Integer) = (polyDim(deg-1)+1):polyDim(deg)

function pairing(m::Int64, n::Int64, even::Bool)
	@assert m≥0 && n≥0
	@assert m>0 || even
	deg = m+2n
	1+polyDim(deg-1)+(~even)+2*n
end

function inversepairing(i::Int64)
	@assert i≥0
	deg, res = inferDegree(i)
	n = (deg-res)÷2
	m = deg-2*n
	even = ~Bool((deg-res)%2)
	(m,n,even)
end

# Dunkl–Zernike polynomials
function DZPoly(κ::DZParam, m::Int64, n::Int64, even::Bool)
	i = pairing(m, n, even)
	v = zeros(Float64, i)
	v[i] = 1.0
	DZFun(κ, v)
end

function DZPoly(κ::Tuple{T1,T2,T3}, m::Int64, n::Int64, even::Bool) where {T1<:Real, T2<:Real, T3<:Real}
	param = DZParam(κ...)
	DZPoly(param, m, n, even)
end

function DZPoly(κ::Vector{T}, m::Int64, n::Int64, even::Bool) where T<:Real
	@assert length(κ) == 3 "If the parameter is given as a vector it must be of length 3"
	param = DZParam(κ...)
	DZPoly(param, m, n, even)
end

function raise(f::DZFun)
	γ1 = f.κ.γ1
	γ2 = f.κ.γ2
	α = f.κ.α
	N = f.degree
	outκ = DZParam(γ1, γ2, α+1)
	outcoefs = zeros(Float64, length(f.coefficients))
	for n = 0:N÷2
		poscos = pairing(0,n,true)
		if n == 0
			outcoefs[poscos] = f.coefficients[poscos]
		else
			outcoefs[poscos] = (n+α+(γ1+γ2)/2+1)/(2n+α+(γ1+γ2)/2+1)*f.coefficients[poscos]
		end
		if 2n≤N-2
			poscosup = pairing(0,n+1,true)
			outcoefs[poscos] -= (n+1+(γ1+γ2)/2)/(2n+α+3+(γ1+γ2)/2)*f.coefficients[poscosup]
		end
		for m = 1:N - 2n
			poscos = pairing(m,n,true)
			possin = pairing(m,n,false)
			outcoefs[poscos] = (m+n+α+(γ1+γ2)/2+1)/(m+2n+α+(γ1+γ2)/2+1)*f.coefficients[poscos]
			outcoefs[possin] = (m+n+α+(γ1+γ2)/2+1)/(m+2n+α+(γ1+γ2)/2+1)*f.coefficients[possin]
			if m+2n≤N-2
				poscosup = pairing(m,n+1,true)
				possinup = pairing(m,n+1,false)
				outcoefs[poscos] -= (m+n+1+(γ1+γ2)/2)/(m+2n+α+3+(γ1+γ2)/2)*f.coefficients[poscosup]
				outcoefs[possin] -= (m+n+1+(γ1+γ2)/2)/(m+2n+α+3+(γ1+γ2)/2)*f.coefficients[possinup]
			end
		end
	end
	DZFun(outκ, N, outcoefs)
end

<<<<<<< HEAD
######################################################

"""
Pochhammer symbol ``(x)_n = \\frac{\\Gamma(x+n)}{\\Gamma(x)}`` for the rising factorial.
Taken from FastTransforms.jl under the MIT "Expat" License:

    Copyright (c) 2016-2019: Richard Mikael Slevinsky and other contributors:

    https://github.com/JuliaApproximation/FastTransforms.jl/graphs/contributors

    Permission is hereby granted, free of charge, to any person obtaining a copy of this software and associated documentation files (the "Software"), to deal in the Software without restriction, including without limitation the rights to use, copy, modify, merge, publish, distribute, sublicense, and/or sell copies of the Software, and to permit persons to whom the Software is furnished to do so, subject to the following conditions:

    The above copyright notice and this permission notice shall be included in all copies or substantial portions of the Software.

    THE SOFTWARE IS PROVIDED "AS IS", WITHOUT WARRANTY OF ANY KIND, EXPRESS OR IMPLIED, INCLUDING BUT NOT LIMITED TO THE WARRANTIES OF MERCHANTABILITY, FITNESS FOR A PARTICULAR PURPOSE AND NONINFRINGEMENT. IN NO EVENT SHALL THE AUTHORS OR COPYRIGHT HOLDERS BE LIABLE FOR ANY CLAIM, DAMAGES OR OTHER LIABILITY, WHETHER IN AN ACTION OF CONTRACT, TORT OR OTHERWISE, ARISING FROM, OUT OF OR IN CONNECTION WITH THE SOFTWARE OR THE USE OR OTHER DEALINGS IN THE SOFTWARE.

"""
function pochhammer(x::Number,n::Integer)
    ret = one(x)
    if n≥0
        for i=0:n-1
            ret *= x+i
        end
    else
        ret /= pochhammer(x+n,-n)
    end
    ret
end

pochhammer(x::Number,n::Number) = isinteger(n) ? pochhammer(x,Int(n)) : ogamma(x)/ogamma(x+n)

function pochhammer(x::Number,n::UnitRange{T}) where T<:Real
    ret = Vector{promote_type(typeof(x),T)}(length(n))
    ret[1] = pochhammer(x,first(n))
    for i=2:length(n)
        ret[i] = (x+n[i]-1)*ret[i-1]
    end
    ret
end

=======
>>>>>>> 1171f4bb
"""
Generalized Gegenbauer
"""
function genGeg(x::Number,n::Integer,lam::Number,mu::Number)
	if iseven(n)
<<<<<<< HEAD
		return pochhammer(lam+mu,n÷2)/pochhammer(mu+0.5,n÷2)*jacobi(2x^2-1,n÷2,lam-0.5,mu-0.5)
	else
		return pochhammer(lam+mu,(n+1)÷2)/pochhammer(mu+0.5,(n+1)÷2)*x*jacobi(2x^2-1,(n-1)÷2,lam-0.5,mu+0.5)
=======
		return jacobi(2x^2-1,n÷2,lam-0.5,mu-0.5)
	else
		return x*jacobi(2x^2-1,(n-1)÷2,lam-0.5,mu+0.5)
>>>>>>> 1171f4bb
	end
end

"""
Evaluate DZFun
"""
function evalDZ(f::DZFun,x::Number,y::Number)
	out = 0.0
	coefficients = f.coefficients
	α = f.κ.α
	γ1 = f.κ.γ1
	γ2 = f.κ.γ2
	r2 = x^2+y^2
	t = atan(y,x)
	for j = 1:length(coefficients)
		(m,n,even) = inversepairing(j)
		if even
			out += coefficients[j]*r2^(m/2)*genGeg(cos(t),m,γ2/2,γ1/2)*jacobi(2r2-1,n,α,m+(γ1+γ2)/2)
		else
			out += coefficients[j]*r2^(m/2)*sin(t)*genGeg(cos(t),m-1,γ2/2+1,γ1/2)*jacobi(2r2-1,n,α,m+(γ1+γ2)/2)
		end
	end
	out
end
<<<<<<< HEAD
=======

function D1even(m::Integer,n::Integer,α::Float64,γ1::Float64,γ2::Float64)
	if iseven(m)
		(m+γ2-1)*(2m+2n+γ1+γ2)/(2m+γ1+γ2)
	else
		(m+γ1)*(2m+2n+γ1+γ2)/(2m+γ1+γ2)
	end
end
function E1even(m::Integer,n::Integer,α::Float64,γ1::Float64,γ2::Float64)
	if iseven(m)
		(m+γ1+γ2)*(2m+2n+2α+γ1+γ2+2)/(2m+γ1+γ2)
	else
		(m+1)*(2m+2n+2α+γ1+γ2+2)/(2m+γ1+γ2)
	end
end
function D2even(m::Integer,n::Integer,α::Float64,γ1::Float64,γ2::Float64)
	if iseven(m)
		-(m+γ1-1)*(2m+2n+γ1+γ2)/(2m+γ1+γ2)
	else
		-(m+γ1)*(2m+2n+γ1+γ2)/(2m+γ1+γ2)
	end
end
function E2even(m::Integer,n::Integer,α::Float64,γ1::Float64,γ2::Float64)
	if iseven(m)
		(m+γ1+γ2)*(2m+2n+2α+γ1+γ2+2)/(2m+γ1+γ2)
	else
		(m+γ1+γ2+1)*(2m+2n+2α+γ1+γ2+2)/(2m+γ1+γ2)
	end
end
function D1odd(m::Integer,n::Integer,α::Float64,γ1::Float64,γ2::Float64)
	if iseven(m)
		(m+γ1-1)*(2m+2n+γ1+γ2)/(2m+γ1+γ2)
	else
		(m+γ2)*(2m+2n+γ1+γ2)/(2m+γ1+γ2)
	end
end
function E1odd(m::Integer,n::Integer,α::Float64,γ1::Float64,γ2::Float64)
	if iseven(m)
		m*(2m+2n+2α+γ1+γ2+2)/(2m+γ1+γ2)
	else
		(m+γ1+γ2+1)*(2m+2n+2α+γ1+γ2+2)/(2m+γ1+γ2)
	end
end
function D2odd(m::Integer,n::Integer,α::Float64,γ1::Float64,γ2::Float64)
	if iseven(m)
		(m+γ2-1)*(2m+2n+γ1+γ2)/(2m+γ1+γ2)
	else
		(m+γ2)*(2m+2n+γ1+γ2)/(2m+γ1+γ2)
	end
end
function E2odd(m::Integer,n::Integer,α::Float64,γ1::Float64,γ2::Float64)
	if iseven(m)
		-m*(2m+2n+2α+γ1+γ2+2)/(2m+γ1+γ2)
	else
		-(m+1)*(2m+2n+2α+γ1+γ2+2)/(2m+γ1+γ2)
	end
end
F1even(n::Integer,α::Float64,γ1::Float64,γ2::Float64) = 2n+2α+γ1+γ2+2
F2even(n::Integer,α::Float64,γ1::Float64,γ2::Float64) = 2n+2α+γ1+γ2+2

function DunklX(f::DZFun)
	OrigCoeff = f.coefficients
	α = f.κ.α
	γ1 = f.κ.γ1
	γ2 = f.κ.γ2
	N = f.degree

	OutCoeff = zeros(polyDim(N-1))
	
	m = 0
	for n=0:(N-1)÷2
		ixMN = pairing(m,n,true) # Index associated to (0,n,Even)
		ixMpN = pairing(m+1,n,true) # Index associated to (1,n,Even)
		OutCoeff[ixMN] = OrigCoeff[ixMpN]*D1even(m+1,n,α,γ1,γ2)
	end

	m = 1
	for n=0:(N-1-m)÷2
		ixMN = pairing(m,n,true) # Index associated to (1,n,Even)
		ixMpN = pairing(m+1,n,true) # Index associated to (2,n,Even)
		ixMmNp = pairing(m-1,n+1,true) # Index associated to (0,n+1,Even)
		OutCoeff[ixMN] = OrigCoeff[ixMpN]*D1even(m+1,n,α,γ1,γ2) + OrigCoeff[ixMmNp]*F1even(n+1,α,γ1,γ2)

		ixMN = pairing(m,n,false) # Index associated to (1,n,Odd)
		ixMpN = pairing(m+1,n,false) # Index associated to (2,n,Odd)
		OutCoeff[ixMN] = OrigCoeff[ixMpN]*D1odd(m+1,n,α,γ1,γ2)
	end
	for m=2:(N-2)
		for n=0:(N-1-m)÷2
			ixMN = pairing(m,n,true) # Index associated to (m,n,Even)
			ixMpN = pairing(m+1,n,true) # Index associated to (m+1,n,Even)
			ixMmNp = pairing(m-1,n+1,true) # Index associated to (m-1,n+1,Even)
			OutCoeff[ixMN] = OrigCoeff[ixMpN]*D1even(m+1,n,α,γ1,γ2) + OrigCoeff[ixMmNp]*E1even(m-1,n+1,α,γ1,γ2)

			ixMN = pairing(m,n,false) # Index associated to (m,n,Odd)
			ixMpN = pairing(m+1,n,false) # Index associated to (m+1,n,Odd)
			ixMmNp = pairing(m-1,n+1,false) # Index associated to (m-1,n+1,Odd)
			OutCoeff[ixMN] = OrigCoeff[ixMpN]*D1odd(m+1,n,α,γ1,γ2) + OrigCoeff[ixMmNp]*E1odd(m-1,n+1,α,γ1,γ2)
		end
	end
	DZFun([γ1,γ2,α+1],N-1,OutCoeff)
end

function DunklY(f::DZFun)
	OrigCoeff = f.coefficients
	α = f.κ.α
	γ1 = f.κ.γ1
	γ2 = f.κ.γ2
	N = f.degree

	OutCoeff = zeros(polyDim(N-1))
	
	m = 0
	for n=0:(N-1)÷2
		ixMN = pairing(m,n,true) # Index associated to (0,n,Even)
		ixMpN = pairing(m+1,n,false) # Index associated to (1,n,Odd)
		OutCoeff[ixMN] = OrigCoeff[ixMpN]*D2odd(m+1,n,α,γ1,γ2)
	end

	m = 1
	for n=0:(N-1-m)÷2
		ixMN = pairing(m,n,true) # Index associated to (1,n,Even)
		ixMpN = pairing(m+1,n,false) # Index associated to (2,n,odd)
		OutCoeff[ixMN] = OrigCoeff[ixMpN]*D2odd(m+1,n,α,γ1,γ2)

		ixMN = pairing(m,n,false) # Index associated to (1,n,Odd)
		ixMpN = pairing(m+1,n,true) # Index associated to (2,n,Even)
		ixMmNp = pairing(m-1,n+1,true) # Index assoaciated to (0,n+1,Even)
		OutCoeff[ixMN] = OrigCoeff[ixMpN]*D2even(m+1,n,α,γ1,γ2) + OrigCoeff[ixMmNp]*F2even(n+1,α,γ1,γ2)
	end
	for m=2:(N-2)
		for n=0:(N-1-m)÷2
			ixMN = pairing(m,n,true) # Index associated to (m,n,Even)
			ixMpN = pairing(m+1,n,false) # Index associated to (m+1,n,Odd)
			ixMmNp = pairing(m-1,n+1,false) # Index associated to (m-1,n+1,Odd)
			OutCoeff[ixMN] = OrigCoeff[ixMpN]*D2odd(m+1,n,α,γ1,γ2) + OrigCoeff[ixMmNp]*E2odd(m-1,n+1,α,γ1,γ2)

			ixMN = pairing(m,n,false) # Index associated to (m,n,Odd)
			ixMpN = pairing(m+1,n,true) # Index associated to (m+1,n,Even)
			ixMmNp = pairing(m-1,n+1,true) # Index associated to (m-1,n+1,Even)
			OutCoeff[ixMN] = OrigCoeff[ixMpN]*D2even(m+1,n,α,γ1,γ2) + OrigCoeff[ixMmNp]*E2even(m-1,n+1,α,γ1,γ2)
		end
	end
	DZFun([γ1,γ2,α+1],N-1,OutCoeff)
end

>>>>>>> 1171f4bb

end # module<|MERGE_RESOLUTION|>--- conflicted
+++ resolved
@@ -178,63 +178,14 @@
 	DZFun(outκ, N, outcoefs)
 end
 
-<<<<<<< HEAD
-######################################################
-
-"""
-Pochhammer symbol ``(x)_n = \\frac{\\Gamma(x+n)}{\\Gamma(x)}`` for the rising factorial.
-Taken from FastTransforms.jl under the MIT "Expat" License:
-
-    Copyright (c) 2016-2019: Richard Mikael Slevinsky and other contributors:
-
-    https://github.com/JuliaApproximation/FastTransforms.jl/graphs/contributors
-
-    Permission is hereby granted, free of charge, to any person obtaining a copy of this software and associated documentation files (the "Software"), to deal in the Software without restriction, including without limitation the rights to use, copy, modify, merge, publish, distribute, sublicense, and/or sell copies of the Software, and to permit persons to whom the Software is furnished to do so, subject to the following conditions:
-
-    The above copyright notice and this permission notice shall be included in all copies or substantial portions of the Software.
-
-    THE SOFTWARE IS PROVIDED "AS IS", WITHOUT WARRANTY OF ANY KIND, EXPRESS OR IMPLIED, INCLUDING BUT NOT LIMITED TO THE WARRANTIES OF MERCHANTABILITY, FITNESS FOR A PARTICULAR PURPOSE AND NONINFRINGEMENT. IN NO EVENT SHALL THE AUTHORS OR COPYRIGHT HOLDERS BE LIABLE FOR ANY CLAIM, DAMAGES OR OTHER LIABILITY, WHETHER IN AN ACTION OF CONTRACT, TORT OR OTHERWISE, ARISING FROM, OUT OF OR IN CONNECTION WITH THE SOFTWARE OR THE USE OR OTHER DEALINGS IN THE SOFTWARE.
-
-"""
-function pochhammer(x::Number,n::Integer)
-    ret = one(x)
-    if n≥0
-        for i=0:n-1
-            ret *= x+i
-        end
-    else
-        ret /= pochhammer(x+n,-n)
-    end
-    ret
-end
-
-pochhammer(x::Number,n::Number) = isinteger(n) ? pochhammer(x,Int(n)) : ogamma(x)/ogamma(x+n)
-
-function pochhammer(x::Number,n::UnitRange{T}) where T<:Real
-    ret = Vector{promote_type(typeof(x),T)}(length(n))
-    ret[1] = pochhammer(x,first(n))
-    for i=2:length(n)
-        ret[i] = (x+n[i]-1)*ret[i-1]
-    end
-    ret
-end
-
-=======
->>>>>>> 1171f4bb
 """
 Generalized Gegenbauer
 """
 function genGeg(x::Number,n::Integer,lam::Number,mu::Number)
 	if iseven(n)
-<<<<<<< HEAD
-		return pochhammer(lam+mu,n÷2)/pochhammer(mu+0.5,n÷2)*jacobi(2x^2-1,n÷2,lam-0.5,mu-0.5)
-	else
-		return pochhammer(lam+mu,(n+1)÷2)/pochhammer(mu+0.5,(n+1)÷2)*x*jacobi(2x^2-1,(n-1)÷2,lam-0.5,mu+0.5)
-=======
 		return jacobi(2x^2-1,n÷2,lam-0.5,mu-0.5)
 	else
 		return x*jacobi(2x^2-1,(n-1)÷2,lam-0.5,mu+0.5)
->>>>>>> 1171f4bb
 	end
 end
 
@@ -259,8 +210,6 @@
 	end
 	out
 end
-<<<<<<< HEAD
-=======
 
 function D1even(m::Integer,n::Integer,α::Float64,γ1::Float64,γ2::Float64)
 	if iseven(m)
@@ -407,6 +356,5 @@
 	DZFun([γ1,γ2,α+1],N-1,OutCoeff)
 end
 
->>>>>>> 1171f4bb
 
 end # module